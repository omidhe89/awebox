--- conflicted
+++ resolved
@@ -24,9 +24,9 @@
     options_dict = generate_options_dict()
     trial_name = 'single_kite_trial'
     solve_and_check(options_dict[trial_name], trial_name)
-    
-    return None
-    
+
+    return None
+
 def test_drag_mode():
 
     options_dict = generate_options_dict()
@@ -38,100 +38,100 @@
     options_dict = generate_options_dict()
     trial_name = 'save_trial'
     solve_and_check(options_dict[trial_name], trial_name)
-    
-    return None
-    
+
+    return None
+
 # def test_multi_tether():
 
 #     options_dict = generate_options_dict()
 #     trial_name = 'multi_tether_trial'
 #     solve_and_check(options_dict[trial_name], trial_name)
-    
+
 #     return None
-    
+
 def test_dual_kite():
 
     options_dict = generate_options_dict()
     trial_name = 'dual_kite_trial'
     solve_and_check(options_dict[trial_name], trial_name)
-    
-    return None
-    
+
+    return None
+
 def test_dual_kite_6_dof():
 
     options_dict = generate_options_dict()
     trial_name = 'dual_kite_6_dof_trial'
     solve_and_check(options_dict[trial_name], trial_name)
-    
-    return None
-    
-# def test_small_dual_kite():
-
-#     options_dict = generate_options_dict()
-#     trial_name = 'small_dual_kite_trial'
-#     solve_and_check(options_dict[trial_name], trial_name)
-    
-#     return None
-    
+
+    return None
+
+def test_small_dual_kite():
+
+    options_dict = generate_options_dict()
+    trial_name = 'small_dual_kite_trial'
+    solve_and_check(options_dict[trial_name], trial_name)
+
+    return None
+
 def test_actuator_qaxi():
 
     options_dict = generate_options_dict()
     trial_name = 'actuator_qaxi_trial'
     solve_and_check(options_dict[trial_name], trial_name)
-    
-    return None
-    
+
+    return None
+
 def test_actuator_uaxi_options():
 
     options_dict = generate_options_dict()
     trial_name = 'actuator_uaxi_trial'
     solve_and_check(options_dict[trial_name], trial_name)
-    
-    return None
-    
+
+    return None
+
 def test_actuator_qasym():
 
     options_dict = generate_options_dict()
     trial_name = 'actuator_qasym_trial'
     solve_and_check(options_dict[trial_name], trial_name)
-    
-    return None
-    
+
+    return None
+
 def test_actuator_uasym():
 
     options_dict = generate_options_dict()
     trial_name = 'actuator_uasym_trial'
     solve_and_check(options_dict[trial_name], trial_name)
-    
-    return None
-    
+
+    return None
+
 def test_actuator_comparison():
 
     options_dict = generate_options_dict()
     trial_name = 'actuator_comparison_trial'
     solve_and_check(options_dict[trial_name], trial_name)
-    
-    return None
-    
+
+    return None
+
 def test_dual_kite_tracking():
 
     options_dict = generate_options_dict()
     trial_name = 'dual_kite_tracking_trial'
     solve_and_check(options_dict[trial_name], trial_name)
-    
-    return None
-    
+
+    return None
+
 def test_dual_kite_tracking_winch():
 
     options_dict = generate_options_dict()
     trial_name = 'dual_kite_tracking_winch_trial'
     solve_and_check(options_dict[trial_name], trial_name)
-    
+
     return None
 
 def test_vortex_trial():
 
-    options_dict = generate_options_dict_for_trials_that_we_dont_expect_to_solve()
+    options_dict = generate_options_dict()
     trial_name = 'vortex_trial'
     solve_trial(options_dict[trial_name], trial_name)
 
@@ -167,7 +167,7 @@
     dual_kite_6_dof_options = copy.deepcopy(dual_kite_options)
     dual_kite_6_dof_options['user_options']['system_model']['kite_dof'] = 6
     dual_kite_6_dof_options['quality']['test_param']['ddc_max'] = 5e2
- 
+
     small_dual_kite_options = copy.deepcopy(dual_kite_6_dof_options)
     small_dual_kite_options['user_options']['kite_standard'] = bubbledancer_data.data_dict()
     small_dual_kite_options['user_options']['trajectory']['lift_mode']['windings'] = 1
@@ -251,7 +251,6 @@
 
     return options_dict
 
-<<<<<<< HEAD
 
 def test_trials():
     """
@@ -268,25 +267,6 @@
         solve_and_check(trial_options, trial_name)
 
     return None
-=======
-def generate_options_dict_for_trials_that_we_dont_expect_to_solve():
-
-    vortex_options = options.Options(internal_access = True)
-    vortex_options['user_options']['system_model']['architecture'] = {1:0, 2:1, 3:1}
-    vortex_options['user_options']['kite_standard'] = ampyx_data.data_dict()
-    vortex_options['user_options']['system_model']['kite_dof'] = 6
-    vortex_options['user_options']['induction_model'] = 'vortex'
-    vortex_options['user_options']['tether_drag_model'] = 'split'
-    vortex_options['nlp']['n_k'] = 3
-    vortex_options['user_options']['trajectory']['lift_mode']['windings'] = 1
-    vortex_options['model']['aero']['vortex']['wake_nodes'] = 3
-    vortex_options['solver']['max_iter'] = 2
-
-    options_dict = collections.OrderedDict()
-    options_dict['vortex_trial'] = vortex_options
-
-    return options_dict
->>>>>>> d5f99612
 
 def solve_and_check(trial_options, trial_name):
     """
