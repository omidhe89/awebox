--- conflicted
+++ resolved
@@ -299,48 +299,48 @@
     else:
         average_power = Integral_outputs['int_out',-1,'e'] / time_period
 
-<<<<<<< HEAD
-    power_cost = P['cost', 'power'] * (-1.) * average_power
-
-    return power_cost
-
-def find_power_derivative_cost(nlp_options, V, P, Xdot, Integral_outputs):
-
-    if nlp_options['cost']['power_der']:
-        if nlp_options['system_type'] == 'lift_mode':
-            if nlp_options['phase_fix'] == 'single_reelout':
-                nk_power_der = round(nlp_options['n_k']*nlp_options['phase_fix_reelout'])
-                nk_start = round(nlp_options['cost']['power_der_start']*nk_power_der)
-                nk_stop  = round(nlp_options['cost']['power_der_stop']*nk_power_der)
-            else:
-                nk_power_der = nlp_options['n_k']
-            
-            int_weights = find_int_weights(nlp_options)
-            power_derivative_sq = 0.0
-            for k in range(nk_start, nk_stop):
-                for j in range(nlp_options['collocation']['d']):
-                    lam = V['coll_var', k, j, 'z', 'lambda10']
-                    dlam = Xdot['coll_z', k, j, 'lambda10']
-                    l_t = V['coll_var', k, j, 'x', 'l_t']
-                    dl_t = V['coll_var', k, j, 'x', 'dl_t']
-                    try:
-                        ddl_t = V['coll_var', k, j, 'x', 'ddl_t']
-                    except:
-                        ddl_t = V['coll_var', k, j, 'u', 'ddl_t']
-
-                    power_der = dlam*l_t*dl_t + lam*dl_t*dl_t + lam*l_t*ddl_t
-                    power_derivative_sq += int_weights[j]*power_der**2
-
-            power_derivative_cost = P['cost', 'power_derivative']*power_derivative_sq
-
-        else:
-            power_derivative_sq = Integral_outputs['int_out',-1,'power_derivative_sq']
-            power_derivative_cost =  P['cost', 'power_derivative']*power_derivative_sq
-
-    else:
-
-        power_derivative_cost = 0.0
-=======
+#<<<<<<< HEAD
+#    power_cost = P['cost', 'power'] * (-1.) * average_power
+#
+#    return power_cost
+#
+#def find_power_derivative_cost(nlp_options, V, P, Xdot, Integral_outputs):
+#
+#    if nlp_options['cost']['power_der']:
+#        if nlp_options['system_type'] == 'lift_mode':
+#            if nlp_options['phase_fix'] == 'single_reelout':
+#                nk_power_der = round(nlp_options['n_k']*nlp_options['phase_fix_reelout'])
+#                nk_start = round(nlp_options['cost']['power_der_start']*nk_power_der)
+#                nk_stop  = round(nlp_options['cost']['power_der_stop']*nk_power_der)
+#            else:
+#                nk_power_der = nlp_options['n_k']
+#            
+#            int_weights = find_int_weights(nlp_options)
+#            power_derivative_sq = 0.0
+#            for k in range(nk_start, nk_stop):
+#                for j in range(nlp_options['collocation']['d']):
+#                    lam = V['coll_var', k, j, 'z', 'lambda10']
+#                    dlam = Xdot['coll_z', k, j, 'lambda10']
+#                    l_t = V['coll_var', k, j, 'x', 'l_t']
+#                    dl_t = V['coll_var', k, j, 'x', 'dl_t']
+#                    try:
+#                        ddl_t = V['coll_var', k, j, 'x', 'ddl_t']
+#                    except:
+#                        ddl_t = V['coll_var', k, j, 'u', 'ddl_t']
+#
+#                    power_der = dlam*l_t*dl_t + lam*dl_t*dl_t + lam*l_t*ddl_t
+#                    power_derivative_sq += int_weights[j]*power_der**2
+#
+#            power_derivative_cost = P['cost', 'power_derivative']*power_derivative_sq
+#
+#        else:
+#            power_derivative_sq = Integral_outputs['int_out',-1,'power_derivative_sq']
+#            power_derivative_cost =  P['cost', 'power_derivative']*power_derivative_sq
+#
+#    else:
+#
+#        power_derivative_cost = 0.0
+#=======
     if nlp_options['cost']['P_max']:
         max_power_cost = (1.0 - P['cost', 'P_max']) * V['theta', 'P_max']
         power_cost = P['cost', 'power'] * (-1.) * average_power + max_power_cost
@@ -348,7 +348,7 @@
         power_cost = P['cost', 'power'] * (-1.) * average_power / (V['theta', 'ell_radius']**2)
     else:
         power_cost = P['cost', 'power'] * (-1.) * average_power
->>>>>>> 30d2c2d8
+#>>>>>>> develop
 
     return power_cost
 
