--- conflicted
+++ resolved
@@ -270,16 +270,9 @@
             p   = self.__p0
             )
 
-<<<<<<< HEAD
-<<<<<<< Updated upstream
-=======
         if not self.__mpc_options['homotopy_warmstart']:
             self.__w0 = self.__trial.nlp.V(sol['x'])
 
->>>>>>> Stashed changes
-=======
-        self.__w0 = self.__trial.nlp.V(sol['x'])
->>>>>>> 9baeb0d2
         self.__index += 1
 
         if plot_flag == True:
